--- conflicted
+++ resolved
@@ -192,11 +192,7 @@
                 del pixels
                 del weights
 
-<<<<<<< HEAD
         return
-=======
-        return
-
 
 class OpSmooth(Operator):
     """
@@ -281,5 +277,4 @@
             signal_map_P = libsharp.synthesis(self.grid, self.order, alm_sharp_P, spin=2, comm=self.comm)[0]
             data[self.out] = np.vstack((
                         data[self.out],
-                        signal_map_P))
->>>>>>> 46af3d4f
+                        signal_map_P))