# Copyright (c) 2015-2017 by the parties listed in the AUTHORS file.
# All rights reserved.  Use of this source code is governed by
# a BSD-style license that can be found in the LICENSE file.


import numpy as np

from .. import healpix as hp

from .. import qarray as qa

from ..op import Operator
from ..dist import Comm, Data
from .tod import TOD

from .. import ctoast as ct
from .. import timing as timing



def healpix_pointing_matrix(hpix, nest, mode, pdata, pixels, weights,
                            hwpang=None, flags=None, eps=0.0, cal=1.0):
    """
    Compute the HEALPix pointing matrix for one detector.

    This takes an array of quaternions and computes the healpix pixel
    indices and weights.  The weights are computed based on a response model
    that includes a perfect HWP and optional cross polar reponse and
    calibration.

    For memory efficiency, this function takes pre-allocated arrays for the
    pixels and weights.  When calling this function for many detectors, you
    should allocate those memory buffers once, if possible.

    Args:
        hpix (healpix.Pixels): the healpix class for this projection
        nest (bool): if True, use NESTED ordering
        mode (str): either "I" or "IQU"
        pdata (array): a 2D array of size number of samples by 4
        pixels (array): a 1D array of numpy.int64
        weights (array): a 2D array of contiguous memory, with size
            samples x NNZ, where NNZ is either one or three, depending on mode.
        hwpang (array): optional array of HWP angles in radians
        flags (array): optional array of flags (type = numpy.uint8) to apply
        eps (float): cross polar response (0 == no crosspol, 1 == unpolarized)
        cal (float): extra calibration factor to apply to the weights

    Returns:
        Nothing.

    """
    ct.pointing_healpix_matrix(hpix.hpix, nest, eps, cal, mode, pdata, hwpang, flags,
    pixels, weights)

    return



class OpPointingHpix(Operator):
    """
    Operator which generates I/Q/U healpix pointing weights.

    Given the individual detector pointing, this computes the pointing weights
    assuming that the detector is a linear polarizer followed by a total
    power measurement.  An optional dictionary of calibration factors may
    be specified.  Additional options include specifying a constant cross-polar
    response (eps) and a rotating, perfect half-wave plate.  The timestream
    model is then (see Jones, et al, 2006):

    .. math::
        d = cal \\left[\\frac{(1+eps)}{2} I + \\frac{(1-eps)}{2} \\left[Q \\cos{2a} + U \\sin{2a}\\right]\\right]

    Or, if a HWP is included in the response with time varying angle "w", then
    the total response is:

    .. math::
        d = cal \\left[\\frac{(1+eps)}{2} I + \\frac{(1-eps)}{2} \\left[Q \\cos{4(a+w)} + U \\sin{4(a+w)}\\right]\\right]

    Args:
        pixels (str): write pixels to the cache with name <pixels>_<detector>.
            If the named cache objects do not exist, then they are created.
        weights (str): write pixel weights to the cache with name
            <weights>_<detector>.  If the named cache objects do not exist,
            then they are created.
        nside (int): NSIDE resolution for Healpix NEST ordered intensity map.
        nest (bool): if True, use NESTED ordering.
        mode (string): either "I" or "IQU"
        cal (dict): dictionary of calibration values per detector. A None
            value means a value of 1.0 for all detectors.
        epsilon (dict): dictionary of cross-polar response per detector. A
            None value means epsilon is zero for all detectors.
        hwprpm: if None, a constantly rotating HWP is not included.  Otherwise
            it is the rate (in RPM) of constant rotation.
        hwpstep: if None, then a stepped HWP is not included.  Otherwise, this
            is the step in degrees.
        hwpsteptime: The time in minutes between HWP steps.
        common_flag_name (str): the optional name of a cache object to use for
            the common flags.
        common_flag_mask (byte): the bitmask to use when flagging the pointing
            matrix using the common flags.
        apply_flags (bool): whether to read the TOD common flags, bitwise OR
            with the common_flag_mask, and then flag the pointing matrix.
    """

    def __init__(self, pixels='pixels', weights='weights', nside=64, nest=False,
                 mode='I', cal=None, epsilon=None, hwprpm=None, hwpstep=None,
                 hwpsteptime=None, common_flag_name=None, common_flag_mask=255,
<<<<<<< HEAD
                 apply_flags=False):

=======
                 apply_flags=False, keep_quats=False):
>>>>>>> 0f1248ec
        self._pixels = pixels
        self._weights = weights
        self._nside = nside
        self._nest = nest
        self._mode = mode
        self._cal = cal
        self._epsilon = epsilon
        self._common_flag_mask = common_flag_mask
        self._apply_flags = apply_flags
        self._common_flag_name = common_flag_name
        self._keep_quats = keep_quats

        if (hwprpm is not None) and (hwpstep is not None):
            raise RuntimeError("choose either continuously rotating or stepped "
                               "HWP")

        if (hwpstep is not None) and (hwpsteptime is None):
            raise RuntimeError("for a stepped HWP, you must specify the time "
                               "between steps")

        if hwprpm is not None:
            # convert to radians / second
            self._hwprate = hwprpm * 2.0 * np.pi / 60.0
        else:
            self._hwprate = None

        if hwpstep is not None:
            # convert to radians and seconds
            self._hwpstep = hwpstep * np.pi / 180.0
            self._hwpsteptime = hwpsteptime * 60.0
        else:
            self._hwpstep = None
            self._hwpsteptime = None

        # initialize the healpix pixels object
        self.hpix = hp.Pixels(self._nside)

        if self._mode == "I":
            self._nnz = 1
        elif self._mode == "IQU":
            self._nnz = 3
        else:
            raise RuntimeError("Unsupported mode")

        # We call the parent class constructor, which currently does nothing
        super().__init__()


    @property
    def nside(self):
        """
        (int): the HEALPix NSIDE value used.
        """
        return self._nside

    @property
    def nest(self):
        """
        (bool): if True, the pointing is NESTED ordering.
        """
        return self._nest

    @property
    def mode(self):
        """
        (str): the pointing mode "I", "IQU", etc.
        """
        return self._mode

    def exec(self, data):
        """
        Create pixels and weights.

        This iterates over all observations and detectors, and creates
        the pixel and weight arrays representing the pointing matrix.
        This data is stored in the TOD cache.

        Args:
            data (toast.Data): The distributed data.
        """
        autotimer = timing.auto_timer(type(self).__name__)
        # the two-level pytoast communicator
        comm = data.comm
        # the global communicator
        cworld = comm.comm_world
        # the communicator within the group
        cgroup = comm.comm_group
        # the communicator with all processes with
        # the same rank within their group
        crank = comm.comm_rank

        xaxis = np.array([1,0,0], dtype=np.float64)
        yaxis = np.array([0,1,0], dtype=np.float64)
        zaxis = np.array([0,0,1], dtype=np.float64)
        nullquat = np.array([0,0,0,1], dtype=np.float64)

        for obs in data.obs:
            tod = obs['tod']

            # compute effective sample rate

            times = tod.local_times()
            dt = np.mean(times[1:-1] - times[0:-2])
            rate = 1.0 / dt
            del times

            offset, nsamp = tod.local_samples

            # generate HWP angles

            hwpang = None
            if self._hwprate is not None:
                # continuous HWP
                # HWP increment per sample is:
                # (hwprate / samplerate)
                hwpincr = self._hwprate / rate
                startang = np.fmod(offset * hwpincr, 2*np.pi)
                hwpang = hwpincr * np.arange(nsamp, dtype=np.float64)
                hwpang += startang
            elif self._hwpstep is not None:
                # stepped HWP
                hwpang = np.ones(nsamp, dtype=np.float64)
                stepsamples = int(self._hwpsteptime * rate)
                wholesteps = int(offset / stepsamples)
                remsamples = offset - wholesteps * stepsamples
                curang = np.fmod(wholesteps * self._hwpstep, 2*np.pi)
                curoff = 0
                fill = remsamples
                while (curoff < nsamp):
                    if curoff + fill > nsamp:
                        fill = nsamp - curoff
                    hwpang[curoff:fill] *= curang
                    curang += self._hwpstep
                    curoff += fill
                    fill = stepsamples

            # read the common flags and apply bitmask

            common = None
            if self._apply_flags:
                common = tod.local_common_flags(self._common_flag_name)
                common = (common & self._common_flag_mask)

            for det in tod.local_dets:
                eps = 0.0
                if self._epsilon is not None:
                    eps = self._epsilon[det]

                cal = 1.0
                if self._cal is not None:
                    cal = self._cal[det]

                # We are not modifying these data, so we can use the raw
                # reference here, which might point to Cache memory.
                pdata = tod.local_pointing(det)

                # Create cache objects and use that memory directly

                pixelsname = "{}_{}".format(self._pixels, det)
                weightsname = "{}_{}".format(self._weights, det)

                pixelsref = None
                weightsref = None

                if tod.cache.exists(pixelsname):
                    pixelsref = tod.cache.reference(pixelsname)
                else:
                    pixelsref = tod.cache.create(pixelsname, np.int64,
                                                 (nsamp, ))

                if tod.cache.exists(weightsname):
                    weightsref = tod.cache.reference(weightsname)
                else:
                    weightsref = tod.cache.create(weightsname, np.float64,
                        (nsamp, self._nnz))

                healpix_pointing_matrix(self.hpix, self._nest, self._mode,
                    pdata, pixelsref, weightsref, hwpang=hwpang, flags=common,
                    eps=eps, cal=cal)

                del pixelsref
                del weightsref
                del pdata

                if not self._keep_quats:
                    cachename = 'quat_{}'.format(det)
                    tod.cache.destroy(cachename)

            del common

        return<|MERGE_RESOLUTION|>--- conflicted
+++ resolved
@@ -105,12 +105,7 @@
     def __init__(self, pixels='pixels', weights='weights', nside=64, nest=False,
                  mode='I', cal=None, epsilon=None, hwprpm=None, hwpstep=None,
                  hwpsteptime=None, common_flag_name=None, common_flag_mask=255,
-<<<<<<< HEAD
-                 apply_flags=False):
-
-=======
                  apply_flags=False, keep_quats=False):
->>>>>>> 0f1248ec
         self._pixels = pixels
         self._weights = weights
         self._nside = nside
